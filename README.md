> **Note**
> Support for functions (aka plugins) is being added! Check out [this discussion](https://github.com/n3d1117/chatgpt-telegram-bot/discussions/345) for more info and contribute!

# ChatGPT Telegram Bot
![python-version](https://img.shields.io/badge/python-3.9-blue.svg)
[![openai-version](https://img.shields.io/badge/openai-0.27.8-orange.svg)](https://openai.com/)
[![license](https://img.shields.io/badge/License-GPL%202.0-brightgreen.svg)](LICENSE)
[![Publish Docker image](https://github.com/n3d1117/chatgpt-telegram-bot/actions/workflows/publish.yaml/badge.svg)](https://github.com/n3d1117/chatgpt-telegram-bot/actions/workflows/publish.yaml)

A [Telegram bot](https://core.telegram.org/bots/api) that integrates with OpenAI's _official_ [ChatGPT](https://openai.com/blog/chatgpt/), [DALL·E](https://openai.com/product/dall-e-2) and [Whisper](https://openai.com/research/whisper) APIs to provide answers. Ready to use with minimal configuration required.

## Screenshots
![demo](https://user-images.githubusercontent.com/11541888/225114786-0d639854-b3e1-4214-b49a-e51ce8c40387.png)

## Features
- [x] Support markdown in answers
- [x] Reset conversation with the `/reset` command
- [x] Typing indicator while generating a response
- [x] Access can be restricted by specifying a list of allowed users
- [x] Docker and Proxy support
- [x] Image generation using DALL·E via the `/image` command
- [x] Transcribe audio and video messages using Whisper (may require [ffmpeg](https://ffmpeg.org))
- [x] Automatic conversation summary to avoid excessive token usage
- [x] Track token usage per user - by [@AlexHTW](https://github.com/AlexHTW)
- [x] Get personal token usage statistics and cost per day/month via the `/stats` command - by [@AlexHTW](https://github.com/AlexHTW)
- [x] User budgets and guest budgets - by [@AlexHTW](https://github.com/AlexHTW)
- [x] Stream support
- [x] GPT-4 support
  - If you have access to the GPT-4 API, simply change the `OPENAI_MODEL` parameter to `gpt-4`
- [x] Localized bot language
  - Available languages :gb: :de: :ru: :tr: :it: :finland: :es: :indonesia: :netherlands: :cn: :taiwan: :vietnam: :iran: :brazil: :ukraine:
- [x] Improved inline queries support for group and private chats - by [@bugfloyd](https://github.com/bugfloyd)
  - To use this feature, enable inline queries for your bot in BotFather via the `/setinline` [command](https://core.telegram.org/bots/inline)
- [x] (NEW!) Support *new models* [announced on June 13, 2023](https://openai.com/blog/function-calling-and-other-api-updates)
- [x] (NEW!) Support *functions* (plugins) to extend the bot's functionality with 3rd party services
  - See [here](#available-plugins) for a list of available plugins

## Additional features - help needed!
If you'd like to help, check out the [issues](https://github.com/n3d1117/chatgpt-telegram-bot/issues) section and contribute!  
If you want to help with translations, check out the [Translations Manual](https://github.com/n3d1117/chatgpt-telegram-bot/discussions/219)

PRs are always welcome!

## Prerequisites
- Python 3.9+
- A [Telegram bot](https://core.telegram.org/bots#6-botfather) and its token (see [tutorial](https://core.telegram.org/bots/tutorial#obtain-your-bot-token))
- An [OpenAI](https://openai.com) account (see [configuration](#configuration) section)

## Getting started

### Configuration
Customize the configuration by copying `.env.example` and renaming it to `.env`, then editing the required parameters as desired:

| Parameter                   | Description                                                                                                                                                                                                                   |
|-----------------------------|-------------------------------------------------------------------------------------------------------------------------------------------------------------------------------------------------------------------------------|
| `OPENAI_API_KEY`            | Your OpenAI API key, you can get it from [here](https://platform.openai.com/account/api-keys)                                                                                                                                 |
| `TELEGRAM_BOT_TOKEN`        | Your Telegram bot's token, obtained using [BotFather](http://t.me/botfather) (see [tutorial](https://core.telegram.org/bots/tutorial#obtain-your-bot-token))                                                                  |
| `ADMIN_USER_IDS`            | Telegram user IDs of admins. These users have access to special admin commands, information and no budget restrictions. Admin IDs don't have to be added to `ALLOWED_TELEGRAM_USER_IDS`. **Note**: by default, no admin (`-`) |
| `ALLOWED_TELEGRAM_USER_IDS` | A comma-separated list of Telegram user IDs that are allowed to interact with the bot (use [getidsbot](https://t.me/getidsbot) to find your user ID). **Note**: by default, *everyone* is allowed (`*`)                       |

### Optional configuration
The following parameters are optional and can be set in the `.env` file:

#### Budgets
| Parameter             | Description                                                                                                                                                                                                                                                                                                                                                                               | Default value      |
|-----------------------|-------------------------------------------------------------------------------------------------------------------------------------------------------------------------------------------------------------------------------------------------------------------------------------------------------------------------------------------------------------------------------------------|--------------------|
| `BUDGET_PERIOD`       | Determines the time frame all budgets are applied to. Available periods: `daily` *(resets budget every day)*, `monthly` *(resets budgets on the first of each month)*, `all-time` *(never resets budget)*. See the [Budget Manual](https://github.com/n3d1117/chatgpt-telegram-bot/discussions/184) for more information                                                                  | `monthly`          |
| `USER_BUDGETS`        | A comma-separated list of $-amounts per user from list `ALLOWED_TELEGRAM_USER_IDS` to set custom usage limit of OpenAI API costs for each. For `*`- user lists the first `USER_BUDGETS` value is given to every user. **Note**: by default, *no limits* for any user (`*`). See the [Budget Manual](https://github.com/n3d1117/chatgpt-telegram-bot/discussions/184) for more information | `*`                |
| `GUEST_BUDGET`        | $-amount as usage limit for all guest users. Guest users are users in group chats that are not in the `ALLOWED_TELEGRAM_USER_IDS` list. Value is ignored if no usage limits are set in user budgets (`USER_BUDGETS`=`*`). See the [Budget Manual](https://github.com/n3d1117/chatgpt-telegram-bot/discussions/184) for more information                                                   | `100.0`            |
| `TOKEN_PRICE`         | $-price per 1000 tokens used to compute cost information in usage statistics. Source: https://openai.com/pricing                                                                                                                                                                                                                                                                          | `0.002`            |
| `IMAGE_PRICES`        | A comma-separated list with 3 elements of prices for the different image sizes: `256x256`, `512x512` and `1024x1024`. Source: https://openai.com/pricing                                                                                                                                                                                                                                  | `0.016,0.018,0.02` |
| `TRANSCRIPTION_PRICE` | USD-price for one minute of audio transcription. Source: https://openai.com/pricing                                                                                                                                                                                                                                                                                                       | `0.006`            |

Check out the [Budget Manual](https://github.com/n3d1117/chatgpt-telegram-bot/discussions/184) for possible budget configurations.

#### Additional optional configuration options
| Parameter                          | Description                                                                                                                                                                                                                                                           | Default value                       |
|------------------------------------|-----------------------------------------------------------------------------------------------------------------------------------------------------------------------------------------------------------------------------------------------------------------------|-------------------------------------|
| `ENABLE_QUOTING`                   | Whether to enable message quoting in private chats                                                                                                                                                                                                                    | `true`                              |
| `ENABLE_IMAGE_GENERATION`          | Whether to enable image generation via the `/image` command                                                                                                                                                                                                           | `true`                              |
| `ENABLE_TRANSCRIPTION`             | Whether to enable transcriptions of audio and video messages                                                                                                                                                                                                          | `true`                              |
| `PROXY`                            | Proxy to be used for OpenAI and Telegram bot (e.g. `http://localhost:8080`)                                                                                                                                                                                           | -                                   |
| `OPENAI_MODEL`                     | The OpenAI model to use for generating responses. You can find all available models [here](https://platform.openai.com/docs/models/)                                                                                                                                  | `gpt-3.5-turbo`                     |
| `ASSISTANT_PROMPT`                 | A system message that sets the tone and controls the behavior of the assistant                                                                                                                                                                                        | `You are a helpful assistant.`      |
| `SHOW_USAGE`                       | Whether to show OpenAI token usage information after each response                                                                                                                                                                                                    | `false`                             |
| `STREAM`                           | Whether to stream responses. **Note**: incompatible, if enabled, with `N_CHOICES` higher than 1                                                                                                                                                                       | `true`                              |
| `MAX_TOKENS`                       | Upper bound on how many tokens the ChatGPT API will return                                                                                                                                                                                                            | `1200` for GPT-3, `2400` for GPT-4  |
| `MAX_HISTORY_SIZE`                 | Max number of messages to keep in memory, after which the conversation will be summarised to avoid excessive token usage                                                                                                                                              | `15`                                |
| `MAX_CONVERSATION_AGE_MINUTES`     | Maximum number of minutes a conversation should live since the last message, after which the conversation will be reset                                                                                                                                               | `180`                               |
| `VOICE_REPLY_WITH_TRANSCRIPT_ONLY` | Whether to answer to voice messages with the transcript only or with a ChatGPT response of the transcript                                                                                                                                                             | `false`                             |
| `VOICE_REPLY_PROMPTS`              | A semicolon separated list of phrases (i.e. `Hi bot;Hello chat`). If the transcript starts with any of them, it will be treated as a prompt even if `VOICE_REPLY_WITH_TRANSCRIPT_ONLY` is set to `true`                                                               | -                                   |
| `N_CHOICES`                        | Number of answers to generate for each input message. **Note**: setting this to a number higher than 1 will not work properly if `STREAM` is enabled                                                                                                                  | `1`                                 |
| `TEMPERATURE`                      | Number between 0 and 2. Higher values will make the output more random                                                                                                                                                                                                | `1.0`                               |
| `PRESENCE_PENALTY`                 | Number between -2.0 and 2.0. Positive values penalize new tokens based on whether they appear in the text so far                                                                                                                                                      | `0.0`                               |
| `FREQUENCY_PENALTY`                | Number between -2.0 and 2.0. Positive values penalize new tokens based on their existing frequency in the text so far                                                                                                                                                 | `0.0`                               |
| `IMAGE_SIZE`                       | The DALL·E generated image size. Allowed values: `256x256`, `512x512` or `1024x1024`                                                                                                                                                                                  | `512x512`                           |
| `GROUP_TRIGGER_KEYWORD`            | If set, the bot in group chats will only respond to messages that start with this keyword                                                                                                                                                                             | -                                   |
| `IGNORE_GROUP_TRANSCRIPTIONS`      | If set to true, the bot will not process transcriptions in group chats                                                                                                                                                                                                | `true`                              |
| `BOT_LANGUAGE`                     | Language of general bot messages. Currently available: `en`, `de`, `ru`, `tr`, `it`, `fi`, `es`, `id`, `nl`, `zh-cn`, `zh-tw`, `vi`, `fa`, `pt-br`, `uk`.  [Contribute with additional translations](https://github.com/n3d1117/chatgpt-telegram-bot/discussions/219) | `en`                                |

#### Functions
<<<<<<< HEAD
| Parameter                         | Description                                                                                                                                      | Default value                       |
|-----------------------------------|--------------------------------------------------------------------------------------------------------------------------------------------------|-------------------------------------|
| `ENABLE_FUNCTIONS`                | Whether to use functions (aka plugins). You can read more about functions [here](https://openai.com/blog/function-calling-and-other-api-updates) | `true` (if available for the model) |
| `FUNCTIONS_MAX_CONSECUTIVE_CALLS` | Maximum number of back-to-back function calls to be made by the model in a single response before displaying a user-facing message               | `10`                                |
| `PLUGINS`                         | List of plugins to enable (see below for a full list), e.g: `PLUGINS=wolfram,weather`                                                            | `-`                                 |
| `SHOW_PLUGINS_USED`               | Whether to show which plugins were used for a response                                                                                           | `false`                             |
| `WOLFRAM_APP_ID`                  | Wolfram Alpha APP ID (required for the `wolfram` plugin, you can get one [here](https://products.wolframalpha.com/simple-api/documentation))     | `-`                                 |
| `SPOTIFY_CLIENT_ID`               | Spotify app Client ID (required for the `spotify` plugin, you can find it on the [dashboard](https://developer.spotify.com/dashboard/))          | `-`                                 |
| `SPOTIFY_CLIENT_SECRET`           | Spotify app Client Secret (required for the `spotify` plugin, you can find it on the [dashboard](https://developer.spotify.com/dashboard/))      | `-`                                 |
| `SPOTIFY_REDIRECT_URI`            | Spotify app Redirect URI (required for the `spotify` plugin, you can find it on the [dashboard](https://developer.spotify.com/dashboard/))       | `-`                                 |
| `DEEPL_API_KEY`                   | DeepL API key (required for the `deepl` plugin, you can get one [here](https://www.deepl.com/pro-api?cta=header-pro-api))                        | `-`                                 |

#### Available plugins
| Name           | Description                                                                                                                                         | Required API key(s)                                                  |
|----------------|-----------------------------------------------------------------------------------------------------------------------------------------------------|----------------------------------------------------------------------|
| `weather`      | Daily weather and 7-day forecast for any location (powered by [Open-Meteo](https://open-meteo.com))                                                 | `-`                                                                  |
| `wolfram`      | WolframAlpha queries (powered by [WolframAlpha](https://www.wolframalpha.com))                                                                      | `WOLFRAM_APP_ID`                                                     |
| `web_search`   | Web search (powered by [DuckDuckGo](https://duckduckgo.com))                                                                                        | `-`                                                                  |
| `crypto`       | Live cryptocurrencies rate (powered by [CoinCap](https://coincap.io)) - by [@stumpyfr](https://github.com/stumpyfr)                                 | `-`                                                                  |
| `spotify`      | Spotify top tracks/artists, currently playing song and content search (powered by [Spotify](https://spotify.com)). Requires one-time authorization. | `SPOTIFY_CLIENT_ID`, `SPOTIFY_CLIENT_SECRET`, `SPOTIFY_REDIRECT_URI` |
| `translate`    | Translate text to any language (powered by [DuckDuckGo](https://duckduckgo.com))                                                                    | `-`                                                                  |
| `deepl`        | Translate text to any language (powered by [DeepL](https://deepl.com))                                                                              | `DEEPL_API_KEY`                                                      |
| `image_search` | Search image or GIF (powered by [DuckDuckGo](https://duckduckgo.com))                                                                               | `-`                                                                  |
=======
| Parameter                         | Description                                                                                                                                                                                     | Default value                       |
|-----------------------------------|-------------------------------------------------------------------------------------------------------------------------------------------------------------------------------------------------|-------------------------------------|
| `ENABLE_FUNCTIONS`                | Whether to use functions (aka plugins). You can read more about functions [here](https://openai.com/blog/function-calling-and-other-api-updates)                                                | `true` (if available for the model) |
| `FUNCTIONS_MAX_CONSECUTIVE_CALLS` | Maximum number of back-to-back function calls to be made by the model in a single response before displaying a user-facing message                                                              | `10`                                |
| `PLUGINS`                         | List of plugins to enable (see below for a full list), e.g: `PLUGINS=wolfram,weather`                                                                                                           | -                                   |
| `SHOW_PLUGINS_USED`               | Whether to show which plugins were used for a response                                                                                                                                          | `false`                             |
| `WOLFRAM_APP_ID`                  | Wolfram Alpha APP ID (required only for the `wolfram` plugin, you can get one [here](https://products.wolframalpha.com/simple-api/documentation))                                               | -                                   |
| `SPOTIFY_CLIENT_ID`               | Spotify app Client ID (required only for the `spotify` plugin, you can find it on the [dashboard](https://developer.spotify.com/dashboard/))                                                    | -                                   |
| `SPOTIFY_CLIENT_SECRET`           | Spotify app Client Secret (required only for the `spotify` plugin, you can find it on the [dashboard](https://developer.spotify.com/dashboard/))                                                | -                                   |
| `SPOTIFY_REDIRECT_URI`            | Spotify app Redirect URI (required only for the `spotify` plugin, you can find it on the [dashboard](https://developer.spotify.com/dashboard/))                                                 | -                                   |
| `WORLDTIME_DEFAULT_TIMEZONE`      | Default timezone to use, i.e. `Europe/Rome` (required only for the `worldtimeapi` plugin, you can get TZ Identifiers from [here](https://en.wikipedia.org/wiki/List_of_tz_database_time_zones)) | -                                   |
| `DUCKDUCKGO_SAFESEARCH`           | DuckDuckGo safe search (`on`, `off` or `moderate`) (optional, applies to `ddg_web_search` and `ddg_image_search`)                                                                               | `moderate`                          |

#### Available plugins
| Name                      | Description                                                                                                                                         | Required environment variable(s)                                     |
|---------------------------|-----------------------------------------------------------------------------------------------------------------------------------------------------|----------------------------------------------------------------------|
| `weather`                 | Daily weather and 7-day forecast for any location (powered by [Open-Meteo](https://open-meteo.com))                                                 | -                                                                    |
| `wolfram`                 | WolframAlpha queries (powered by [WolframAlpha](https://www.wolframalpha.com))                                                                      | `WOLFRAM_APP_ID`                                                     |
| `ddg_web_search`          | Web search (powered by [DuckDuckGo](https://duckduckgo.com))                                                                                        | -                                                                    |
| `ddg_translate`           | Translate text to any language (powered by [DuckDuckGo](https://duckduckgo.com))                                                                    | -                                                                    |
| `ddg_image_search`        | Search image or GIF (powered by [DuckDuckGo](https://duckduckgo.com))                                                                               | -                                                                    |
| `crypto`                  | Live cryptocurrencies rate (powered by [CoinCap](https://coincap.io)) - by [@stumpyfr](https://github.com/stumpyfr)                                 | -                                                                    |
| `spotify`                 | Spotify top tracks/artists, currently playing song and content search (powered by [Spotify](https://spotify.com)). Requires one-time authorization. | `SPOTIFY_CLIENT_ID`, `SPOTIFY_CLIENT_SECRET`, `SPOTIFY_REDIRECT_URI` |
| `worldtimeapi`            | Get latest world time (powered by [WorldTimeAPI](https://worldtimeapi.org/))                                                                        | `WORLDTIME_DEFAULT_TIMEZONE`                                         |
| `dice`                    | Send a dice in the chat!                                                                                                                            | -                                                                    |
| `youtube_audio_extractor` | Extract audio from YouTube videos                                                                                                                   | -                                                                    |
>>>>>>> 0597b8ef

Check out the [official API reference](https://platform.openai.com/docs/api-reference/chat) for more details.

### Installing
Clone the repository and navigate to the project directory:

```shell
git clone https://github.com/n3d1117/chatgpt-telegram-bot.git
cd chatgpt-telegram-bot
```

#### From Source
1. Create a virtual environment:
```shell
python -m venv venv
```

2. Activate the virtual environment:
```shell
# For Linux or macOS:
source venv/bin/activate

# For Windows:
venv\Scripts\activate
```

3. Install the dependencies using `requirements.txt` file:
```shell
pip install -r requirements.txt
```

4. Use the following command to start the bot:
```
python bot/main.py
```

#### Using Docker Compose

Run the following command to build and run the Docker image:
```shell
docker compose up
```

#### Ready-to-use Docker images
You can also use the Docker image from [Docker Hub](https://hub.docker.com/r/n3d1117/chatgpt-telegram-bot):
```shell
docker pull n3d1117/chatgpt-telegram-bot:latest
docker run -it --env-file .env n3d1117/chatgpt-telegram-bot
```

or using the [GitHub Container Registry](https://github.com/n3d1117/chatgpt-telegram-bot/pkgs/container/chatgpt-telegram-bot/):

```shell
docker pull ghcr.io/n3d1117/chatgpt-telegram-bot:latest
docker run -it --env-file .env ghcr.io/n3d1117/chatgpt-telegram-bot
```

#### Docker manual build
```shell
docker build -t chatgpt-telegram-bot .
docker run -it --env-file .env chatgpt-telegram-bot
```

## Credits
- [ChatGPT](https://chat.openai.com/chat) from [OpenAI](https://openai.com)
- [python-telegram-bot](https://python-telegram-bot.org)
- [jiaaro/pydub](https://github.com/jiaaro/pydub)

## Disclaimer
This is a personal project and is not affiliated with OpenAI in any way.

## License
This project is released under the terms of the GPL 2.0 license. For more information, see the [LICENSE](LICENSE) file included in the repository.<|MERGE_RESOLUTION|>--- conflicted
+++ resolved
@@ -99,31 +99,6 @@
 | `BOT_LANGUAGE`                     | Language of general bot messages. Currently available: `en`, `de`, `ru`, `tr`, `it`, `fi`, `es`, `id`, `nl`, `zh-cn`, `zh-tw`, `vi`, `fa`, `pt-br`, `uk`.  [Contribute with additional translations](https://github.com/n3d1117/chatgpt-telegram-bot/discussions/219) | `en`                                |
 
 #### Functions
-<<<<<<< HEAD
-| Parameter                         | Description                                                                                                                                      | Default value                       |
-|-----------------------------------|--------------------------------------------------------------------------------------------------------------------------------------------------|-------------------------------------|
-| `ENABLE_FUNCTIONS`                | Whether to use functions (aka plugins). You can read more about functions [here](https://openai.com/blog/function-calling-and-other-api-updates) | `true` (if available for the model) |
-| `FUNCTIONS_MAX_CONSECUTIVE_CALLS` | Maximum number of back-to-back function calls to be made by the model in a single response before displaying a user-facing message               | `10`                                |
-| `PLUGINS`                         | List of plugins to enable (see below for a full list), e.g: `PLUGINS=wolfram,weather`                                                            | `-`                                 |
-| `SHOW_PLUGINS_USED`               | Whether to show which plugins were used for a response                                                                                           | `false`                             |
-| `WOLFRAM_APP_ID`                  | Wolfram Alpha APP ID (required for the `wolfram` plugin, you can get one [here](https://products.wolframalpha.com/simple-api/documentation))     | `-`                                 |
-| `SPOTIFY_CLIENT_ID`               | Spotify app Client ID (required for the `spotify` plugin, you can find it on the [dashboard](https://developer.spotify.com/dashboard/))          | `-`                                 |
-| `SPOTIFY_CLIENT_SECRET`           | Spotify app Client Secret (required for the `spotify` plugin, you can find it on the [dashboard](https://developer.spotify.com/dashboard/))      | `-`                                 |
-| `SPOTIFY_REDIRECT_URI`            | Spotify app Redirect URI (required for the `spotify` plugin, you can find it on the [dashboard](https://developer.spotify.com/dashboard/))       | `-`                                 |
-| `DEEPL_API_KEY`                   | DeepL API key (required for the `deepl` plugin, you can get one [here](https://www.deepl.com/pro-api?cta=header-pro-api))                        | `-`                                 |
-
-#### Available plugins
-| Name           | Description                                                                                                                                         | Required API key(s)                                                  |
-|----------------|-----------------------------------------------------------------------------------------------------------------------------------------------------|----------------------------------------------------------------------|
-| `weather`      | Daily weather and 7-day forecast for any location (powered by [Open-Meteo](https://open-meteo.com))                                                 | `-`                                                                  |
-| `wolfram`      | WolframAlpha queries (powered by [WolframAlpha](https://www.wolframalpha.com))                                                                      | `WOLFRAM_APP_ID`                                                     |
-| `web_search`   | Web search (powered by [DuckDuckGo](https://duckduckgo.com))                                                                                        | `-`                                                                  |
-| `crypto`       | Live cryptocurrencies rate (powered by [CoinCap](https://coincap.io)) - by [@stumpyfr](https://github.com/stumpyfr)                                 | `-`                                                                  |
-| `spotify`      | Spotify top tracks/artists, currently playing song and content search (powered by [Spotify](https://spotify.com)). Requires one-time authorization. | `SPOTIFY_CLIENT_ID`, `SPOTIFY_CLIENT_SECRET`, `SPOTIFY_REDIRECT_URI` |
-| `translate`    | Translate text to any language (powered by [DuckDuckGo](https://duckduckgo.com))                                                                    | `-`                                                                  |
-| `deepl`        | Translate text to any language (powered by [DeepL](https://deepl.com))                                                                              | `DEEPL_API_KEY`                                                      |
-| `image_search` | Search image or GIF (powered by [DuckDuckGo](https://duckduckgo.com))                                                                               | `-`                                                                  |
-=======
 | Parameter                         | Description                                                                                                                                                                                     | Default value                       |
 |-----------------------------------|-------------------------------------------------------------------------------------------------------------------------------------------------------------------------------------------------|-------------------------------------|
 | `ENABLE_FUNCTIONS`                | Whether to use functions (aka plugins). You can read more about functions [here](https://openai.com/blog/function-calling-and-other-api-updates)                                                | `true` (if available for the model) |
@@ -136,6 +111,7 @@
 | `SPOTIFY_REDIRECT_URI`            | Spotify app Redirect URI (required only for the `spotify` plugin, you can find it on the [dashboard](https://developer.spotify.com/dashboard/))                                                 | -                                   |
 | `WORLDTIME_DEFAULT_TIMEZONE`      | Default timezone to use, i.e. `Europe/Rome` (required only for the `worldtimeapi` plugin, you can get TZ Identifiers from [here](https://en.wikipedia.org/wiki/List_of_tz_database_time_zones)) | -                                   |
 | `DUCKDUCKGO_SAFESEARCH`           | DuckDuckGo safe search (`on`, `off` or `moderate`) (optional, applies to `ddg_web_search` and `ddg_image_search`)                                                                               | `moderate`                          |
+| `DEEPL_API_KEY`                   | DeepL API key (required for the `deepl` plugin, you can get one [here](https://www.deepl.com/pro-api?cta=header-pro-api))                                                                       | `-`                                 |
 
 #### Available plugins
 | Name                      | Description                                                                                                                                         | Required environment variable(s)                                     |
@@ -150,7 +126,7 @@
 | `worldtimeapi`            | Get latest world time (powered by [WorldTimeAPI](https://worldtimeapi.org/))                                                                        | `WORLDTIME_DEFAULT_TIMEZONE`                                         |
 | `dice`                    | Send a dice in the chat!                                                                                                                            | -                                                                    |
 | `youtube_audio_extractor` | Extract audio from YouTube videos                                                                                                                   | -                                                                    |
->>>>>>> 0597b8ef
+| `deepl`                   | Translate text to any language (powered by [DeepL](https://deepl.com))  - by [@LedyBacer](https://github.com/LedyBacer)                             | `DEEPL_API_KEY`                                                      |
 
 Check out the [official API reference](https://platform.openai.com/docs/api-reference/chat) for more details.
 
