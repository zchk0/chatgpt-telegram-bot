--- conflicted
+++ resolved
@@ -53,14 +53,11 @@
         'bot_language': os.environ.get('BOT_LANGUAGE', 'en'),
         'show_plugins_used': os.environ.get('SHOW_PLUGINS_USED', 'false').lower() == 'true',
         'whisper_prompt': os.environ.get('WHISPER_PROMPT', ''),
-<<<<<<< HEAD
         'vision_prompt': os.environ.get('VISION_PROMPT', 'What is in this image'),
         'vision_detail': os.environ.get('VISION_DETAIL', 'low'),
         'vision_max_tokens': int(os.environ.get('VISION_MAX_TOKENS', '300')),
-=======
         'tts_model': os.environ.get('TTS_MODEL', 'tts-1'),
         'tts_voice': os.environ.get('TTS_VOICE', 'alloy'),
->>>>>>> b8a82d86
     }
 
     if openai_config['enable_functions'] and not functions_available:
@@ -81,11 +78,8 @@
         'enable_quoting': os.environ.get('ENABLE_QUOTING', 'true').lower() == 'true',
         'enable_image_generation': os.environ.get('ENABLE_IMAGE_GENERATION', 'true').lower() == 'true',
         'enable_transcription': os.environ.get('ENABLE_TRANSCRIPTION', 'true').lower() == 'true',
-<<<<<<< HEAD
         'enable_vision': os.environ.get('ENABLE_VISION', 'true').lower() == 'true',
-=======
         'enable_tts_generation': os.environ.get('ENABLE_TTS_GENERATION', 'true').lower() == 'true',
->>>>>>> b8a82d86
         'budget_period': os.environ.get('BUDGET_PERIOD', 'monthly').lower(),
         'user_budgets': os.environ.get('USER_BUDGETS', os.environ.get('MONTHLY_USER_BUDGETS', '*')),
         'guest_budget': float(os.environ.get('GUEST_BUDGET', os.environ.get('MONTHLY_GUEST_BUDGET', '100.0'))),
@@ -98,13 +92,10 @@
         'group_trigger_keyword': os.environ.get('GROUP_TRIGGER_KEYWORD', ''),
         'token_price': float(os.environ.get('TOKEN_PRICE', 0.002)),
         'image_prices': [float(i) for i in os.environ.get('IMAGE_PRICES', "0.016,0.018,0.02").split(",")],
-<<<<<<< HEAD
         'vision_token_price': float(os.environ.get('VISION_TOKEN_PRICE', '0.01')),
-=======
         'image_receive_mode': os.environ.get('IMAGE_FORMAT', "photo"),
         'tts_model': os.environ.get('TTS_MODEL', 'tts-1'),
         'tts_prices': [float(i) for i in os.environ.get('TTS_PRICES', "0.015,0.030").split(",")],
->>>>>>> b8a82d86
         'transcription_price': float(os.environ.get('TRANSCRIPTION_PRICE', 0.006)),
         'bot_language': os.environ.get('BOT_LANGUAGE', 'en'),
     }
